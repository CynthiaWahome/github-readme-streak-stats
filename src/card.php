--- conflicted
+++ resolved
@@ -697,7 +697,6 @@
     // remove style and animations
     $svg = removeAnimations($svg);
 
-<<<<<<< HEAD
     // check if inkscape is installed
     if (shell_exec("which inkscape")) {
         // skipcq: PHP-A1009
@@ -708,7 +707,7 @@
         // `--export-filename -`: write output to stdout
         // `-w 495 -h 195`: set width and height of the output image
         // `--export-type png`: set the output format to PNG
-        $cmd = "echo {$svg} | inkscape --pipe --export-filename - -w 495 -h 195 --export-type png";
+        $cmd = "echo {$svg} | inkscape --pipe --export-filename - -w {$cardWidth} -h 195 --export-type png";
 
         // convert svg to png
         $png = shell_exec($cmd); // skipcq: PHP-A1009
@@ -737,25 +736,6 @@
         $imagick->destroy();
     } else {
         throw new Exception("Inkscape or Imagick is required to convert SVG to PNG", 500);
-=======
-    // escape svg for shell
-    $svg = escapeshellarg($svg);
-
-    // `--pipe`: read input from pipe (stdin)
-    // `--export-filename -`: write output to stdout
-    // `-w 495 -h 195`: set width and height of the output image
-    // `--export-type png`: set the output format to PNG
-    $cmd = "echo {$svg} | inkscape --pipe --export-filename - -w {$cardWidth} -h 195 --export-type png";
-
-    // convert svg to png
-    $png = shell_exec($cmd); // skipcq: PHP-A1009
-
-    // check if the conversion was successful
-    if (empty($png)) {
-        // `2>&1`: redirect stderr to stdout
-        $error = shell_exec("$cmd 2>&1"); // skipcq: PHP-A1009
-        throw new InvalidArgumentException("Failed to convert SVG to PNG: {$error}", 500);
->>>>>>> 48ff5dca
     }
 
     // return the generated png
