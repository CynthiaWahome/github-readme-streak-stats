<?php

$TRANSLATIONS = include dirname(__DIR__, 1) . "/api/translations.php";

/**
 * Get the percentage of translated phrases for each locale
 *
 * @param array $translations The translations array
 * @return array The percentage of translated phrases for each locale
 */
function getProgress(array $translations): array
{
    $phrases_to_translate = [
        "Total Contributions",
        "Current Streak",
        "Longest Streak",
        "Week Streak",
        "Longest Week Streak",
        "Present",
    ];

    $translations_file = file(dirname(__DIR__, 1) . "/api/translations.php");
    $progress = [];
    foreach ($translations as $locale => $phrases) {
        // skip aliases
        if (is_string($phrases)) {
            continue;
        }
        $translated = 0;
        foreach ($phrases_to_translate as $phrase) {
            if (isset($phrases[$phrase])) {
                $translated++;
            }
        }
        $percentage = round(($translated / count($phrases_to_translate)) * 100);
        $locale_name = Locale::getDisplayName($locale, $locale);
        $line_number = getLineNumber($translations_file, $locale);
        $progress[$locale] = [
            "locale" => $locale,
            "locale_name" => $locale_name,
            "percentage" => $percentage,
            "line_number" => $line_number,
        ];
    }
    // sort by percentage
    uasort($progress, function ($a, $b) {
        return $b["percentage"] <=> $a["percentage"];
    });
    return $progress;
}

/**
 * Get the line number of the locale in the translations file
 *
 * @param array $translations_file The translations file
 * @param string $locale The locale
 * @return int The line number of the locale in the translations file
 */
function getLineNumber(array $translations_file, string $locale): int
{
    return key(preg_grep("/^\\s*\"$locale\"\\s*=>\\s*\\[/", $translations_file)) + 1;
}

/**
 * Convert progress to labeled badges
 *
 * @param array $progress The progress array
 * @return string The markdown for the image badges
 */
function progressToBadges(array $progress): string
{
    $per_row = 5;
    $table = "<table><tbody>";
    $i = 0;
    foreach (array_values($progress) as $data) {
<<<<<<< HEAD
        $line_url = "https://github.com/DenverCoder1/github-readme-streak-stats/blob/main/api/translations.php#L{$data["line_number"]}";
        $badges .= "| [`{$data["locale"]}`]({$line_url}) - {$data["locale_name"]} <br /> [![{$data["locale_name"]} {$data["percentage"]}%](https://progress-bar.dev/{$data["percentage"]})]({$line_url}) ";
=======
        if ($i % $per_row === 0) {
            $table .= "<tr>";
        }
        $line_url = "https://github.com/DenverCoder1/github-readme-streak-stats/blob/main/src/translations.php#L{$data["line_number"]}";
        $table .= "<td><a href=\"{$line_url}\"><code>{$data["locale"]}</code></a> - {$data["locale_name"]}<br /><a href=\"{$line_url}\"><img src=\"https://progress-bar.dev/{$data["percentage"]}\" alt=\"{$data["locale_name"]} {$data["percentage"]}%\"></a></td>";
>>>>>>> 5dd681c5
        $i++;
        if ($i % $per_row === 0) {
            $table .= "</tr>";
        }
    }
    if ($i % $per_row !== 0) {
        while ($i % $per_row !== 0) {
            $table .= "<td></td>";
            $i++;
        }
        $table .= "</tr>";
    }
    $table .= "</tbody></table>\n";
    return $table;
}

/**
 * Update readme by replacing the content between the start and end markers
 *
 * @param string $path The path to the readme file
 * @param string $start The start marker
 * @param string $end The end marker
 * @param string $content The content to replace the content between the start and end markers
 * @return int|false The number of bytes that were written to the file, or false on failure
 */
function updateReadme(string $path, string $start, string $end, string $content): int|false
{
    $readme = file_get_contents($path);
    if (strpos($readme, $start) === false || strpos($readme, $end) === false) {
        throw new Exception("Start or end marker not found in readme");
    }
    $start_pos = strpos($readme, $start) + strlen($start);
    $end_pos = strpos($readme, $end);
    $length = $end_pos - $start_pos;
    $readme = substr_replace($readme, $content, $start_pos, $length);
    return file_put_contents($path, $readme);
}

$progress = getProgress($GLOBALS["TRANSLATIONS"]);
$badges = "\n" . progressToBadges($progress);
$update = updateReadme(
    dirname(__DIR__, 1) . "/README.md",
    "<!-- TRANSLATION_PROGRESS_START -->",
    "<!-- TRANSLATION_PROGRESS_END -->",
    $badges
);
exit($update === false ? 1 : 0);<|MERGE_RESOLUTION|>--- conflicted
+++ resolved
@@ -73,16 +73,11 @@
     $table = "<table><tbody>";
     $i = 0;
     foreach (array_values($progress) as $data) {
-<<<<<<< HEAD
-        $line_url = "https://github.com/DenverCoder1/github-readme-streak-stats/blob/main/api/translations.php#L{$data["line_number"]}";
-        $badges .= "| [`{$data["locale"]}`]({$line_url}) - {$data["locale_name"]} <br /> [![{$data["locale_name"]} {$data["percentage"]}%](https://progress-bar.dev/{$data["percentage"]})]({$line_url}) ";
-=======
         if ($i % $per_row === 0) {
             $table .= "<tr>";
         }
         $line_url = "https://github.com/DenverCoder1/github-readme-streak-stats/blob/main/src/translations.php#L{$data["line_number"]}";
         $table .= "<td><a href=\"{$line_url}\"><code>{$data["locale"]}</code></a> - {$data["locale_name"]}<br /><a href=\"{$line_url}\"><img src=\"https://progress-bar.dev/{$data["percentage"]}\" alt=\"{$data["locale_name"]} {$data["percentage"]}%\"></a></td>";
->>>>>>> 5dd681c5
         $i++;
         if ($i % $per_row === 0) {
             $table .= "</tr>";
