{
    "_readme": [
        "This file locks the dependencies of your project to a known state",
        "Read more about it at https://getcomposer.org/doc/01-basic-usage.md#installing-dependencies",
        "This file is @generated automatically"
    ],
<<<<<<< HEAD
    "content-hash": "7fc5baeb3670c2078b7c92d956c23db3",
=======
    "content-hash": "039785b866111f4c7a466f934645e12d",
>>>>>>> b59d67a5
    "packages": [
        {
            "name": "graham-campbell/result-type",
            "version": "v1.1.2",
            "source": {
                "type": "git",
                "url": "https://github.com/GrahamCampbell/Result-Type.git",
                "reference": "fbd48bce38f73f8a4ec8583362e732e4095e5862"
            },
            "dist": {
                "type": "zip",
                "url": "https://api.github.com/repos/GrahamCampbell/Result-Type/zipball/fbd48bce38f73f8a4ec8583362e732e4095e5862",
                "reference": "fbd48bce38f73f8a4ec8583362e732e4095e5862",
                "shasum": ""
            },
            "require": {
                "php": "^7.2.5 || ^8.0",
                "phpoption/phpoption": "^1.9.2"
            },
            "require-dev": {
                "phpunit/phpunit": "^8.5.34 || ^9.6.13 || ^10.4.2"
            },
            "type": "library",
            "autoload": {
                "psr-4": {
                    "GrahamCampbell\\ResultType\\": "src/"
                }
            },
            "notification-url": "https://packagist.org/downloads/",
            "license": [
                "MIT"
            ],
            "authors": [
                {
                    "name": "Graham Campbell",
                    "email": "hello@gjcampbell.co.uk",
                    "homepage": "https://github.com/GrahamCampbell"
                }
            ],
            "description": "An Implementation Of The Result Type",
            "keywords": [
                "Graham Campbell",
                "GrahamCampbell",
                "Result Type",
                "Result-Type",
                "result"
            ],
            "support": {
                "issues": "https://github.com/GrahamCampbell/Result-Type/issues",
                "source": "https://github.com/GrahamCampbell/Result-Type/tree/v1.1.2"
            },
            "funding": [
                {
                    "url": "https://github.com/GrahamCampbell",
                    "type": "github"
                },
                {
                    "url": "https://tidelift.com/funding/github/packagist/graham-campbell/result-type",
                    "type": "tidelift"
                }
            ],
            "time": "2023-11-12T22:16:48+00:00"
        },
        {
            "name": "phpoption/phpoption",
            "version": "1.9.2",
            "source": {
                "type": "git",
                "url": "https://github.com/schmittjoh/php-option.git",
                "reference": "80735db690fe4fc5c76dfa7f9b770634285fa820"
            },
            "dist": {
                "type": "zip",
                "url": "https://api.github.com/repos/schmittjoh/php-option/zipball/80735db690fe4fc5c76dfa7f9b770634285fa820",
                "reference": "80735db690fe4fc5c76dfa7f9b770634285fa820",
                "shasum": ""
            },
            "require": {
                "php": "^7.2.5 || ^8.0"
            },
            "require-dev": {
                "bamarni/composer-bin-plugin": "^1.8.2",
                "phpunit/phpunit": "^8.5.34 || ^9.6.13 || ^10.4.2"
            },
            "type": "library",
            "extra": {
                "bamarni-bin": {
                    "bin-links": true,
                    "forward-command": true
                },
                "branch-alias": {
                    "dev-master": "1.9-dev"
                }
            },
            "autoload": {
                "psr-4": {
                    "PhpOption\\": "src/PhpOption/"
                }
            },
            "notification-url": "https://packagist.org/downloads/",
            "license": [
                "Apache-2.0"
            ],
            "authors": [
                {
                    "name": "Johannes M. Schmitt",
                    "email": "schmittjoh@gmail.com",
                    "homepage": "https://github.com/schmittjoh"
                },
                {
                    "name": "Graham Campbell",
                    "email": "hello@gjcampbell.co.uk",
                    "homepage": "https://github.com/GrahamCampbell"
                }
            ],
            "description": "Option Type for PHP",
            "keywords": [
                "language",
                "option",
                "php",
                "type"
            ],
            "support": {
                "issues": "https://github.com/schmittjoh/php-option/issues",
                "source": "https://github.com/schmittjoh/php-option/tree/1.9.2"
            },
            "funding": [
                {
                    "url": "https://github.com/GrahamCampbell",
                    "type": "github"
                },
                {
                    "url": "https://tidelift.com/funding/github/packagist/phpoption/phpoption",
                    "type": "tidelift"
                }
            ],
            "time": "2023-11-12T21:59:55+00:00"
        },
        {
            "name": "symfony/polyfill-ctype",
            "version": "v1.29.0",
            "source": {
                "type": "git",
                "url": "https://github.com/symfony/polyfill-ctype.git",
                "reference": "ef4d7e442ca910c4764bce785146269b30cb5fc4"
            },
            "dist": {
                "type": "zip",
                "url": "https://api.github.com/repos/symfony/polyfill-ctype/zipball/ef4d7e442ca910c4764bce785146269b30cb5fc4",
                "reference": "ef4d7e442ca910c4764bce785146269b30cb5fc4",
                "shasum": ""
            },
            "require": {
                "php": ">=7.1"
            },
            "provide": {
                "ext-ctype": "*"
            },
            "suggest": {
                "ext-ctype": "For best performance"
            },
            "type": "library",
            "extra": {
                "thanks": {
                    "name": "symfony/polyfill",
                    "url": "https://github.com/symfony/polyfill"
                }
            },
            "autoload": {
                "files": [
                    "bootstrap.php"
                ],
                "psr-4": {
                    "Symfony\\Polyfill\\Ctype\\": ""
                }
            },
            "notification-url": "https://packagist.org/downloads/",
            "license": [
                "MIT"
            ],
            "authors": [
                {
                    "name": "Gert de Pagter",
                    "email": "BackEndTea@gmail.com"
                },
                {
                    "name": "Symfony Community",
                    "homepage": "https://symfony.com/contributors"
                }
            ],
            "description": "Symfony polyfill for ctype functions",
            "homepage": "https://symfony.com",
            "keywords": [
                "compatibility",
                "ctype",
                "polyfill",
                "portable"
            ],
            "support": {
                "source": "https://github.com/symfony/polyfill-ctype/tree/v1.29.0"
            },
            "funding": [
                {
                    "url": "https://symfony.com/sponsor",
                    "type": "custom"
                },
                {
                    "url": "https://github.com/fabpot",
                    "type": "github"
                },
                {
                    "url": "https://tidelift.com/funding/github/packagist/symfony/symfony",
                    "type": "tidelift"
                }
            ],
            "time": "2024-01-29T20:11:03+00:00"
        },
        {
            "name": "symfony/polyfill-mbstring",
            "version": "v1.29.0",
            "source": {
                "type": "git",
                "url": "https://github.com/symfony/polyfill-mbstring.git",
                "reference": "9773676c8a1bb1f8d4340a62efe641cf76eda7ec"
            },
            "dist": {
                "type": "zip",
                "url": "https://api.github.com/repos/symfony/polyfill-mbstring/zipball/9773676c8a1bb1f8d4340a62efe641cf76eda7ec",
                "reference": "9773676c8a1bb1f8d4340a62efe641cf76eda7ec",
                "shasum": ""
            },
            "require": {
                "php": ">=7.1"
            },
            "provide": {
                "ext-mbstring": "*"
            },
            "suggest": {
                "ext-mbstring": "For best performance"
            },
            "type": "library",
            "extra": {
                "thanks": {
                    "name": "symfony/polyfill",
                    "url": "https://github.com/symfony/polyfill"
                }
            },
            "autoload": {
                "files": [
                    "bootstrap.php"
                ],
                "psr-4": {
                    "Symfony\\Polyfill\\Mbstring\\": ""
                }
            },
            "notification-url": "https://packagist.org/downloads/",
            "license": [
                "MIT"
            ],
            "authors": [
                {
                    "name": "Nicolas Grekas",
                    "email": "p@tchwork.com"
                },
                {
                    "name": "Symfony Community",
                    "homepage": "https://symfony.com/contributors"
                }
            ],
            "description": "Symfony polyfill for the Mbstring extension",
            "homepage": "https://symfony.com",
            "keywords": [
                "compatibility",
                "mbstring",
                "polyfill",
                "portable",
                "shim"
            ],
            "support": {
                "source": "https://github.com/symfony/polyfill-mbstring/tree/v1.29.0"
            },
            "funding": [
                {
                    "url": "https://symfony.com/sponsor",
                    "type": "custom"
                },
                {
                    "url": "https://github.com/fabpot",
                    "type": "github"
                },
                {
                    "url": "https://tidelift.com/funding/github/packagist/symfony/symfony",
                    "type": "tidelift"
                }
            ],
            "time": "2024-01-29T20:11:03+00:00"
        },
        {
            "name": "symfony/polyfill-php80",
            "version": "v1.29.0",
            "source": {
                "type": "git",
                "url": "https://github.com/symfony/polyfill-php80.git",
                "reference": "87b68208d5c1188808dd7839ee1e6c8ec3b02f1b"
            },
            "dist": {
                "type": "zip",
                "url": "https://api.github.com/repos/symfony/polyfill-php80/zipball/87b68208d5c1188808dd7839ee1e6c8ec3b02f1b",
                "reference": "87b68208d5c1188808dd7839ee1e6c8ec3b02f1b",
                "shasum": ""
            },
            "require": {
                "php": ">=7.1"
            },
            "type": "library",
            "extra": {
                "thanks": {
                    "name": "symfony/polyfill",
                    "url": "https://github.com/symfony/polyfill"
                }
            },
            "autoload": {
                "files": [
                    "bootstrap.php"
                ],
                "psr-4": {
                    "Symfony\\Polyfill\\Php80\\": ""
                },
                "classmap": [
                    "Resources/stubs"
                ]
            },
            "notification-url": "https://packagist.org/downloads/",
            "license": [
                "MIT"
            ],
            "authors": [
                {
                    "name": "Ion Bazan",
                    "email": "ion.bazan@gmail.com"
                },
                {
                    "name": "Nicolas Grekas",
                    "email": "p@tchwork.com"
                },
                {
                    "name": "Symfony Community",
                    "homepage": "https://symfony.com/contributors"
                }
            ],
            "description": "Symfony polyfill backporting some PHP 8.0+ features to lower PHP versions",
            "homepage": "https://symfony.com",
            "keywords": [
                "compatibility",
                "polyfill",
                "portable",
                "shim"
            ],
            "support": {
                "source": "https://github.com/symfony/polyfill-php80/tree/v1.29.0"
            },
            "funding": [
                {
                    "url": "https://symfony.com/sponsor",
                    "type": "custom"
                },
                {
                    "url": "https://github.com/fabpot",
                    "type": "github"
                },
                {
                    "url": "https://tidelift.com/funding/github/packagist/symfony/symfony",
                    "type": "tidelift"
                }
            ],
            "time": "2024-01-29T20:11:03+00:00"
        },
        {
            "name": "vlucas/phpdotenv",
            "version": "v5.6.0",
            "source": {
                "type": "git",
                "url": "https://github.com/vlucas/phpdotenv.git",
                "reference": "2cf9fb6054c2bb1d59d1f3817706ecdb9d2934c4"
            },
            "dist": {
                "type": "zip",
                "url": "https://api.github.com/repos/vlucas/phpdotenv/zipball/2cf9fb6054c2bb1d59d1f3817706ecdb9d2934c4",
                "reference": "2cf9fb6054c2bb1d59d1f3817706ecdb9d2934c4",
                "shasum": ""
            },
            "require": {
                "ext-pcre": "*",
                "graham-campbell/result-type": "^1.1.2",
                "php": "^7.2.5 || ^8.0",
                "phpoption/phpoption": "^1.9.2",
                "symfony/polyfill-ctype": "^1.24",
                "symfony/polyfill-mbstring": "^1.24",
                "symfony/polyfill-php80": "^1.24"
            },
            "require-dev": {
                "bamarni/composer-bin-plugin": "^1.8.2",
                "ext-filter": "*",
                "phpunit/phpunit": "^8.5.34 || ^9.6.13 || ^10.4.2"
            },
            "suggest": {
                "ext-filter": "Required to use the boolean validator."
            },
            "type": "library",
            "extra": {
                "bamarni-bin": {
                    "bin-links": true,
                    "forward-command": true
                },
                "branch-alias": {
                    "dev-master": "5.6-dev"
                }
            },
            "autoload": {
                "psr-4": {
                    "Dotenv\\": "src/"
                }
            },
            "notification-url": "https://packagist.org/downloads/",
            "license": [
                "BSD-3-Clause"
            ],
            "authors": [
                {
                    "name": "Graham Campbell",
                    "email": "hello@gjcampbell.co.uk",
                    "homepage": "https://github.com/GrahamCampbell"
                },
                {
                    "name": "Vance Lucas",
                    "email": "vance@vancelucas.com",
                    "homepage": "https://github.com/vlucas"
                }
            ],
            "description": "Loads environment variables from `.env` to `getenv()`, `$_ENV` and `$_SERVER` automagically.",
            "keywords": [
                "dotenv",
                "env",
                "environment"
            ],
            "support": {
                "issues": "https://github.com/vlucas/phpdotenv/issues",
                "source": "https://github.com/vlucas/phpdotenv/tree/v5.6.0"
            },
            "funding": [
                {
                    "url": "https://github.com/GrahamCampbell",
                    "type": "github"
                },
                {
                    "url": "https://tidelift.com/funding/github/packagist/vlucas/phpdotenv",
                    "type": "tidelift"
                }
            ],
            "time": "2023-11-12T22:43:29+00:00"
        }
    ],
    "packages-dev": [
        {
<<<<<<< HEAD
            "name": "doctrine/instantiator",
            "version": "2.0.0",
            "source": {
                "type": "git",
                "url": "https://github.com/doctrine/instantiator.git",
                "reference": "c6222283fa3f4ac679f8b9ced9a4e23f163e80d0"
            },
            "dist": {
                "type": "zip",
                "url": "https://api.github.com/repos/doctrine/instantiator/zipball/c6222283fa3f4ac679f8b9ced9a4e23f163e80d0",
                "reference": "c6222283fa3f4ac679f8b9ced9a4e23f163e80d0",
                "shasum": ""
            },
            "require": {
                "php": "^8.1"
            },
            "require-dev": {
                "doctrine/coding-standard": "^11",
                "ext-pdo": "*",
                "ext-phar": "*",
                "phpbench/phpbench": "^1.2",
                "phpstan/phpstan": "^1.9.4",
                "phpstan/phpstan-phpunit": "^1.3",
                "phpunit/phpunit": "^9.5.27",
                "vimeo/psalm": "^5.4"
            },
            "type": "library",
            "autoload": {
                "psr-4": {
                    "Doctrine\\Instantiator\\": "src/Doctrine/Instantiator/"
                }
            },
            "notification-url": "https://packagist.org/downloads/",
            "license": [
                "MIT"
            ],
            "authors": [
                {
                    "name": "Marco Pivetta",
                    "email": "ocramius@gmail.com",
                    "homepage": "https://ocramius.github.io/"
                }
            ],
            "description": "A small, lightweight utility to instantiate objects in PHP without invoking their constructors",
            "homepage": "https://www.doctrine-project.org/projects/instantiator.html",
            "keywords": [
                "constructor",
                "instantiate"
            ],
            "support": {
                "issues": "https://github.com/doctrine/instantiator/issues",
                "source": "https://github.com/doctrine/instantiator/tree/2.0.0"
            },
            "funding": [
                {
                    "url": "https://www.doctrine-project.org/sponsorship.html",
                    "type": "custom"
                },
                {
                    "url": "https://www.patreon.com/phpdoctrine",
                    "type": "patreon"
                },
                {
                    "url": "https://tidelift.com/funding/github/packagist/doctrine%2Finstantiator",
                    "type": "tidelift"
                }
            ],
            "time": "2022-12-30T00:23:10+00:00"
        },
        {
=======
>>>>>>> b59d67a5
            "name": "myclabs/deep-copy",
            "version": "1.11.1",
            "source": {
                "type": "git",
                "url": "https://github.com/myclabs/DeepCopy.git",
                "reference": "7284c22080590fb39f2ffa3e9057f10a4ddd0e0c"
            },
            "dist": {
                "type": "zip",
                "url": "https://api.github.com/repos/myclabs/DeepCopy/zipball/7284c22080590fb39f2ffa3e9057f10a4ddd0e0c",
                "reference": "7284c22080590fb39f2ffa3e9057f10a4ddd0e0c",
                "shasum": ""
            },
            "require": {
                "php": "^7.1 || ^8.0"
            },
            "conflict": {
                "doctrine/collections": "<1.6.8",
                "doctrine/common": "<2.13.3 || >=3,<3.2.2"
            },
            "require-dev": {
                "doctrine/collections": "^1.6.8",
                "doctrine/common": "^2.13.3 || ^3.2.2",
                "phpunit/phpunit": "^7.5.20 || ^8.5.23 || ^9.5.13"
            },
            "type": "library",
            "autoload": {
                "files": [
                    "src/DeepCopy/deep_copy.php"
                ],
                "psr-4": {
                    "DeepCopy\\": "src/DeepCopy/"
                }
            },
            "notification-url": "https://packagist.org/downloads/",
            "license": [
                "MIT"
            ],
            "description": "Create deep copies (clones) of your objects",
            "keywords": [
                "clone",
                "copy",
                "duplicate",
                "object",
                "object graph"
            ],
            "support": {
                "issues": "https://github.com/myclabs/DeepCopy/issues",
                "source": "https://github.com/myclabs/DeepCopy/tree/1.11.1"
            },
            "funding": [
                {
                    "url": "https://tidelift.com/funding/github/packagist/myclabs/deep-copy",
                    "type": "tidelift"
                }
            ],
            "time": "2023-03-08T13:26:56+00:00"
        },
        {
            "name": "nikic/php-parser",
<<<<<<< HEAD
            "version": "v5.0.0",
            "source": {
                "type": "git",
                "url": "https://github.com/nikic/PHP-Parser.git",
                "reference": "4a21235f7e56e713259a6f76bf4b5ea08502b9dc"
            },
            "dist": {
                "type": "zip",
                "url": "https://api.github.com/repos/nikic/PHP-Parser/zipball/4a21235f7e56e713259a6f76bf4b5ea08502b9dc",
                "reference": "4a21235f7e56e713259a6f76bf4b5ea08502b9dc",
=======
            "version": "v5.0.2",
            "source": {
                "type": "git",
                "url": "https://github.com/nikic/PHP-Parser.git",
                "reference": "139676794dc1e9231bf7bcd123cfc0c99182cb13"
            },
            "dist": {
                "type": "zip",
                "url": "https://api.github.com/repos/nikic/PHP-Parser/zipball/139676794dc1e9231bf7bcd123cfc0c99182cb13",
                "reference": "139676794dc1e9231bf7bcd123cfc0c99182cb13",
>>>>>>> b59d67a5
                "shasum": ""
            },
            "require": {
                "ext-ctype": "*",
                "ext-json": "*",
                "ext-tokenizer": "*",
                "php": ">=7.4"
            },
            "require-dev": {
                "ircmaxell/php-yacc": "^0.0.7",
                "phpunit/phpunit": "^7.0 || ^8.0 || ^9.0"
            },
            "bin": [
                "bin/php-parse"
            ],
            "type": "library",
            "extra": {
                "branch-alias": {
                    "dev-master": "5.0-dev"
                }
            },
            "autoload": {
                "psr-4": {
                    "PhpParser\\": "lib/PhpParser"
                }
            },
            "notification-url": "https://packagist.org/downloads/",
            "license": [
                "BSD-3-Clause"
            ],
            "authors": [
                {
                    "name": "Nikita Popov"
                }
            ],
            "description": "A PHP parser written in PHP",
            "keywords": [
                "parser",
                "php"
            ],
            "support": {
                "issues": "https://github.com/nikic/PHP-Parser/issues",
<<<<<<< HEAD
                "source": "https://github.com/nikic/PHP-Parser/tree/v5.0.0"
            },
            "time": "2024-01-07T17:17:35+00:00"
=======
                "source": "https://github.com/nikic/PHP-Parser/tree/v5.0.2"
            },
            "time": "2024-03-05T20:51:40+00:00"
>>>>>>> b59d67a5
        },
        {
            "name": "phar-io/manifest",
            "version": "2.0.4",
            "source": {
                "type": "git",
                "url": "https://github.com/phar-io/manifest.git",
                "reference": "54750ef60c58e43759730615a392c31c80e23176"
            },
            "dist": {
                "type": "zip",
                "url": "https://api.github.com/repos/phar-io/manifest/zipball/54750ef60c58e43759730615a392c31c80e23176",
                "reference": "54750ef60c58e43759730615a392c31c80e23176",
                "shasum": ""
            },
            "require": {
                "ext-dom": "*",
                "ext-libxml": "*",
                "ext-phar": "*",
                "ext-xmlwriter": "*",
                "phar-io/version": "^3.0.1",
                "php": "^7.2 || ^8.0"
            },
            "type": "library",
            "extra": {
                "branch-alias": {
                    "dev-master": "2.0.x-dev"
                }
            },
            "autoload": {
                "classmap": [
                    "src/"
                ]
            },
            "notification-url": "https://packagist.org/downloads/",
            "license": [
                "BSD-3-Clause"
            ],
            "authors": [
                {
                    "name": "Arne Blankerts",
                    "email": "arne@blankerts.de",
                    "role": "Developer"
                },
                {
                    "name": "Sebastian Heuer",
                    "email": "sebastian@phpeople.de",
                    "role": "Developer"
                },
                {
                    "name": "Sebastian Bergmann",
                    "email": "sebastian@phpunit.de",
                    "role": "Developer"
                }
            ],
            "description": "Component for reading phar.io manifest information from a PHP Archive (PHAR)",
            "support": {
                "issues": "https://github.com/phar-io/manifest/issues",
                "source": "https://github.com/phar-io/manifest/tree/2.0.4"
            },
            "funding": [
                {
                    "url": "https://github.com/theseer",
                    "type": "github"
                }
            ],
            "time": "2024-03-03T12:33:53+00:00"
        },
        {
            "name": "phar-io/version",
            "version": "3.2.1",
            "source": {
                "type": "git",
                "url": "https://github.com/phar-io/version.git",
                "reference": "4f7fd7836c6f332bb2933569e566a0d6c4cbed74"
            },
            "dist": {
                "type": "zip",
                "url": "https://api.github.com/repos/phar-io/version/zipball/4f7fd7836c6f332bb2933569e566a0d6c4cbed74",
                "reference": "4f7fd7836c6f332bb2933569e566a0d6c4cbed74",
                "shasum": ""
            },
            "require": {
                "php": "^7.2 || ^8.0"
            },
            "type": "library",
            "autoload": {
                "classmap": [
                    "src/"
                ]
            },
            "notification-url": "https://packagist.org/downloads/",
            "license": [
                "BSD-3-Clause"
            ],
            "authors": [
                {
                    "name": "Arne Blankerts",
                    "email": "arne@blankerts.de",
                    "role": "Developer"
                },
                {
                    "name": "Sebastian Heuer",
                    "email": "sebastian@phpeople.de",
                    "role": "Developer"
                },
                {
                    "name": "Sebastian Bergmann",
                    "email": "sebastian@phpunit.de",
                    "role": "Developer"
                }
            ],
            "description": "Library for handling version information and constraints",
            "support": {
                "issues": "https://github.com/phar-io/version/issues",
                "source": "https://github.com/phar-io/version/tree/3.2.1"
            },
            "time": "2022-02-21T01:04:05+00:00"
        },
        {
            "name": "phpunit/php-code-coverage",
<<<<<<< HEAD
            "version": "9.2.30",
            "source": {
                "type": "git",
                "url": "https://github.com/sebastianbergmann/php-code-coverage.git",
                "reference": "ca2bd87d2f9215904682a9cb9bb37dda98e76089"
            },
            "dist": {
                "type": "zip",
                "url": "https://api.github.com/repos/sebastianbergmann/php-code-coverage/zipball/ca2bd87d2f9215904682a9cb9bb37dda98e76089",
                "reference": "ca2bd87d2f9215904682a9cb9bb37dda98e76089",
=======
            "version": "11.0.3",
            "source": {
                "type": "git",
                "url": "https://github.com/sebastianbergmann/php-code-coverage.git",
                "reference": "7e35a2cbcabac0e6865fd373742ea432a3c34f92"
            },
            "dist": {
                "type": "zip",
                "url": "https://api.github.com/repos/sebastianbergmann/php-code-coverage/zipball/7e35a2cbcabac0e6865fd373742ea432a3c34f92",
                "reference": "7e35a2cbcabac0e6865fd373742ea432a3c34f92",
>>>>>>> b59d67a5
                "shasum": ""
            },
            "require": {
                "ext-dom": "*",
                "ext-libxml": "*",
                "ext-xmlwriter": "*",
<<<<<<< HEAD
                "nikic/php-parser": "^4.18 || ^5.0",
                "php": ">=7.3",
                "phpunit/php-file-iterator": "^3.0.3",
                "phpunit/php-text-template": "^2.0.2",
                "sebastian/code-unit-reverse-lookup": "^2.0.2",
                "sebastian/complexity": "^2.0",
                "sebastian/environment": "^5.1.2",
                "sebastian/lines-of-code": "^1.0.3",
                "sebastian/version": "^3.0.1",
=======
                "nikic/php-parser": "^5.0",
                "php": ">=8.2",
                "phpunit/php-file-iterator": "^5.0",
                "phpunit/php-text-template": "^4.0",
                "sebastian/code-unit-reverse-lookup": "^4.0",
                "sebastian/complexity": "^4.0",
                "sebastian/environment": "^7.0",
                "sebastian/lines-of-code": "^3.0",
                "sebastian/version": "^5.0",
>>>>>>> b59d67a5
                "theseer/tokenizer": "^1.2.0"
            },
            "require-dev": {
                "phpunit/phpunit": "^11.0"
            },
            "suggest": {
                "ext-pcov": "PHP extension that provides line coverage",
                "ext-xdebug": "PHP extension that provides line coverage as well as branch and path coverage"
            },
            "type": "library",
            "extra": {
                "branch-alias": {
                    "dev-main": "11.0-dev"
                }
            },
            "autoload": {
                "classmap": [
                    "src/"
                ]
            },
            "notification-url": "https://packagist.org/downloads/",
            "license": [
                "BSD-3-Clause"
            ],
            "authors": [
                {
                    "name": "Sebastian Bergmann",
                    "email": "sebastian@phpunit.de",
                    "role": "lead"
                }
            ],
            "description": "Library that provides collection, processing, and rendering functionality for PHP code coverage information.",
            "homepage": "https://github.com/sebastianbergmann/php-code-coverage",
            "keywords": [
                "coverage",
                "testing",
                "xunit"
            ],
            "support": {
                "issues": "https://github.com/sebastianbergmann/php-code-coverage/issues",
                "security": "https://github.com/sebastianbergmann/php-code-coverage/security/policy",
<<<<<<< HEAD
                "source": "https://github.com/sebastianbergmann/php-code-coverage/tree/9.2.30"
=======
                "source": "https://github.com/sebastianbergmann/php-code-coverage/tree/11.0.3"
>>>>>>> b59d67a5
            },
            "funding": [
                {
                    "url": "https://github.com/sebastianbergmann",
                    "type": "github"
                }
            ],
<<<<<<< HEAD
            "time": "2023-12-22T06:47:57+00:00"
=======
            "time": "2024-03-12T15:35:40+00:00"
>>>>>>> b59d67a5
        },
        {
            "name": "phpunit/php-file-iterator",
            "version": "5.0.0",
            "source": {
                "type": "git",
                "url": "https://github.com/sebastianbergmann/php-file-iterator.git",
                "reference": "99e95c94ad9500daca992354fa09d7b99abe2210"
            },
            "dist": {
                "type": "zip",
                "url": "https://api.github.com/repos/sebastianbergmann/php-file-iterator/zipball/99e95c94ad9500daca992354fa09d7b99abe2210",
                "reference": "99e95c94ad9500daca992354fa09d7b99abe2210",
                "shasum": ""
            },
            "require": {
                "php": ">=8.2"
            },
            "require-dev": {
                "phpunit/phpunit": "^11.0"
            },
            "type": "library",
            "extra": {
                "branch-alias": {
                    "dev-main": "5.0-dev"
                }
            },
            "autoload": {
                "classmap": [
                    "src/"
                ]
            },
            "notification-url": "https://packagist.org/downloads/",
            "license": [
                "BSD-3-Clause"
            ],
            "authors": [
                {
                    "name": "Sebastian Bergmann",
                    "email": "sebastian@phpunit.de",
                    "role": "lead"
                }
            ],
            "description": "FilterIterator implementation that filters files based on a list of suffixes.",
            "homepage": "https://github.com/sebastianbergmann/php-file-iterator/",
            "keywords": [
                "filesystem",
                "iterator"
            ],
            "support": {
                "issues": "https://github.com/sebastianbergmann/php-file-iterator/issues",
                "security": "https://github.com/sebastianbergmann/php-file-iterator/security/policy",
                "source": "https://github.com/sebastianbergmann/php-file-iterator/tree/5.0.0"
            },
            "funding": [
                {
                    "url": "https://github.com/sebastianbergmann",
                    "type": "github"
                }
            ],
            "time": "2024-02-02T06:05:04+00:00"
        },
        {
            "name": "phpunit/php-invoker",
            "version": "5.0.0",
            "source": {
                "type": "git",
                "url": "https://github.com/sebastianbergmann/php-invoker.git",
                "reference": "5d8d9355a16d8cc5a1305b0a85342cfa420612be"
            },
            "dist": {
                "type": "zip",
                "url": "https://api.github.com/repos/sebastianbergmann/php-invoker/zipball/5d8d9355a16d8cc5a1305b0a85342cfa420612be",
                "reference": "5d8d9355a16d8cc5a1305b0a85342cfa420612be",
                "shasum": ""
            },
            "require": {
                "php": ">=8.2"
            },
            "require-dev": {
                "ext-pcntl": "*",
                "phpunit/phpunit": "^11.0"
            },
            "suggest": {
                "ext-pcntl": "*"
            },
            "type": "library",
            "extra": {
                "branch-alias": {
                    "dev-main": "5.0-dev"
                }
            },
            "autoload": {
                "classmap": [
                    "src/"
                ]
            },
            "notification-url": "https://packagist.org/downloads/",
            "license": [
                "BSD-3-Clause"
            ],
            "authors": [
                {
                    "name": "Sebastian Bergmann",
                    "email": "sebastian@phpunit.de",
                    "role": "lead"
                }
            ],
            "description": "Invoke callables with a timeout",
            "homepage": "https://github.com/sebastianbergmann/php-invoker/",
            "keywords": [
                "process"
            ],
            "support": {
                "issues": "https://github.com/sebastianbergmann/php-invoker/issues",
                "security": "https://github.com/sebastianbergmann/php-invoker/security/policy",
                "source": "https://github.com/sebastianbergmann/php-invoker/tree/5.0.0"
            },
            "funding": [
                {
                    "url": "https://github.com/sebastianbergmann",
                    "type": "github"
                }
            ],
            "time": "2024-02-02T06:05:50+00:00"
        },
        {
            "name": "phpunit/php-text-template",
            "version": "4.0.0",
            "source": {
                "type": "git",
                "url": "https://github.com/sebastianbergmann/php-text-template.git",
                "reference": "d38f6cbff1cdb6f40b03c9811421561668cc133e"
            },
            "dist": {
                "type": "zip",
                "url": "https://api.github.com/repos/sebastianbergmann/php-text-template/zipball/d38f6cbff1cdb6f40b03c9811421561668cc133e",
                "reference": "d38f6cbff1cdb6f40b03c9811421561668cc133e",
                "shasum": ""
            },
            "require": {
                "php": ">=8.2"
            },
            "require-dev": {
                "phpunit/phpunit": "^11.0"
            },
            "type": "library",
            "extra": {
                "branch-alias": {
                    "dev-main": "4.0-dev"
                }
            },
            "autoload": {
                "classmap": [
                    "src/"
                ]
            },
            "notification-url": "https://packagist.org/downloads/",
            "license": [
                "BSD-3-Clause"
            ],
            "authors": [
                {
                    "name": "Sebastian Bergmann",
                    "email": "sebastian@phpunit.de",
                    "role": "lead"
                }
            ],
            "description": "Simple template engine.",
            "homepage": "https://github.com/sebastianbergmann/php-text-template/",
            "keywords": [
                "template"
            ],
            "support": {
                "issues": "https://github.com/sebastianbergmann/php-text-template/issues",
                "security": "https://github.com/sebastianbergmann/php-text-template/security/policy",
                "source": "https://github.com/sebastianbergmann/php-text-template/tree/4.0.0"
            },
            "funding": [
                {
                    "url": "https://github.com/sebastianbergmann",
                    "type": "github"
                }
            ],
            "time": "2024-02-02T06:06:56+00:00"
        },
        {
            "name": "phpunit/php-timer",
            "version": "7.0.0",
            "source": {
                "type": "git",
                "url": "https://github.com/sebastianbergmann/php-timer.git",
                "reference": "8a59d9e25720482ee7fcdf296595e08795b84dc5"
            },
            "dist": {
                "type": "zip",
                "url": "https://api.github.com/repos/sebastianbergmann/php-timer/zipball/8a59d9e25720482ee7fcdf296595e08795b84dc5",
                "reference": "8a59d9e25720482ee7fcdf296595e08795b84dc5",
                "shasum": ""
            },
            "require": {
                "php": ">=8.2"
            },
            "require-dev": {
                "phpunit/phpunit": "^11.0"
            },
            "type": "library",
            "extra": {
                "branch-alias": {
                    "dev-main": "7.0-dev"
                }
            },
            "autoload": {
                "classmap": [
                    "src/"
                ]
            },
            "notification-url": "https://packagist.org/downloads/",
            "license": [
                "BSD-3-Clause"
            ],
            "authors": [
                {
                    "name": "Sebastian Bergmann",
                    "email": "sebastian@phpunit.de",
                    "role": "lead"
                }
            ],
            "description": "Utility class for timing",
            "homepage": "https://github.com/sebastianbergmann/php-timer/",
            "keywords": [
                "timer"
            ],
            "support": {
                "issues": "https://github.com/sebastianbergmann/php-timer/issues",
                "security": "https://github.com/sebastianbergmann/php-timer/security/policy",
                "source": "https://github.com/sebastianbergmann/php-timer/tree/7.0.0"
            },
            "funding": [
                {
                    "url": "https://github.com/sebastianbergmann",
                    "type": "github"
                }
            ],
            "time": "2024-02-02T06:08:01+00:00"
        },
        {
            "name": "phpunit/phpunit",
<<<<<<< HEAD
            "version": "9.6.16",
            "source": {
                "type": "git",
                "url": "https://github.com/sebastianbergmann/phpunit.git",
                "reference": "3767b2c56ce02d01e3491046f33466a1ae60a37f"
            },
            "dist": {
                "type": "zip",
                "url": "https://api.github.com/repos/sebastianbergmann/phpunit/zipball/3767b2c56ce02d01e3491046f33466a1ae60a37f",
                "reference": "3767b2c56ce02d01e3491046f33466a1ae60a37f",
=======
            "version": "11.1.3",
            "source": {
                "type": "git",
                "url": "https://github.com/sebastianbergmann/phpunit.git",
                "reference": "d475be032238173ca3b0a516f5cc291d174708ae"
            },
            "dist": {
                "type": "zip",
                "url": "https://api.github.com/repos/sebastianbergmann/phpunit/zipball/d475be032238173ca3b0a516f5cc291d174708ae",
                "reference": "d475be032238173ca3b0a516f5cc291d174708ae",
>>>>>>> b59d67a5
                "shasum": ""
            },
            "require": {
                "ext-dom": "*",
                "ext-json": "*",
                "ext-libxml": "*",
                "ext-mbstring": "*",
                "ext-xml": "*",
                "ext-xmlwriter": "*",
                "myclabs/deep-copy": "^1.10.1",
                "phar-io/manifest": "^2.0.3",
                "phar-io/version": "^3.0.2",
                "php": ">=8.2",
                "phpunit/php-code-coverage": "^11.0",
                "phpunit/php-file-iterator": "^5.0",
                "phpunit/php-invoker": "^5.0",
                "phpunit/php-text-template": "^4.0",
                "phpunit/php-timer": "^7.0",
                "sebastian/cli-parser": "^3.0",
                "sebastian/code-unit": "^3.0",
                "sebastian/comparator": "^6.0",
                "sebastian/diff": "^6.0",
                "sebastian/environment": "^7.0",
                "sebastian/exporter": "^6.0",
                "sebastian/global-state": "^7.0",
                "sebastian/object-enumerator": "^6.0",
                "sebastian/type": "^5.0",
                "sebastian/version": "^5.0"
            },
            "suggest": {
                "ext-soap": "To be able to generate mocks based on WSDL files"
            },
            "bin": [
                "phpunit"
            ],
            "type": "library",
            "extra": {
                "branch-alias": {
                    "dev-main": "11.1-dev"
                }
            },
            "autoload": {
                "files": [
                    "src/Framework/Assert/Functions.php"
                ],
                "classmap": [
                    "src/"
                ]
            },
            "notification-url": "https://packagist.org/downloads/",
            "license": [
                "BSD-3-Clause"
            ],
            "authors": [
                {
                    "name": "Sebastian Bergmann",
                    "email": "sebastian@phpunit.de",
                    "role": "lead"
                }
            ],
            "description": "The PHP Unit Testing framework.",
            "homepage": "https://phpunit.de/",
            "keywords": [
                "phpunit",
                "testing",
                "xunit"
            ],
            "support": {
                "issues": "https://github.com/sebastianbergmann/phpunit/issues",
                "security": "https://github.com/sebastianbergmann/phpunit/security/policy",
<<<<<<< HEAD
                "source": "https://github.com/sebastianbergmann/phpunit/tree/9.6.16"
=======
                "source": "https://github.com/sebastianbergmann/phpunit/tree/11.1.3"
>>>>>>> b59d67a5
            },
            "funding": [
                {
                    "url": "https://phpunit.de/sponsors.html",
                    "type": "custom"
                },
                {
                    "url": "https://github.com/sebastianbergmann",
                    "type": "github"
                },
                {
                    "url": "https://tidelift.com/funding/github/packagist/phpunit/phpunit",
                    "type": "tidelift"
                }
            ],
<<<<<<< HEAD
            "time": "2024-01-19T07:03:14+00:00"
=======
            "time": "2024-04-24T06:34:25+00:00"
>>>>>>> b59d67a5
        },
        {
            "name": "sebastian/cli-parser",
            "version": "3.0.1",
            "source": {
                "type": "git",
                "url": "https://github.com/sebastianbergmann/cli-parser.git",
                "reference": "00a74d5568694711f0222e54fb281e1d15fdf04a"
            },
            "dist": {
                "type": "zip",
                "url": "https://api.github.com/repos/sebastianbergmann/cli-parser/zipball/00a74d5568694711f0222e54fb281e1d15fdf04a",
                "reference": "00a74d5568694711f0222e54fb281e1d15fdf04a",
                "shasum": ""
            },
            "require": {
                "php": ">=8.2"
            },
            "require-dev": {
                "phpunit/phpunit": "^11.0"
            },
            "type": "library",
            "extra": {
                "branch-alias": {
                    "dev-main": "3.0-dev"
                }
            },
            "autoload": {
                "classmap": [
                    "src/"
                ]
            },
            "notification-url": "https://packagist.org/downloads/",
            "license": [
                "BSD-3-Clause"
            ],
            "authors": [
                {
                    "name": "Sebastian Bergmann",
                    "email": "sebastian@phpunit.de",
                    "role": "lead"
                }
            ],
            "description": "Library for parsing CLI options",
            "homepage": "https://github.com/sebastianbergmann/cli-parser",
            "support": {
                "issues": "https://github.com/sebastianbergmann/cli-parser/issues",
                "security": "https://github.com/sebastianbergmann/cli-parser/security/policy",
                "source": "https://github.com/sebastianbergmann/cli-parser/tree/3.0.1"
            },
            "funding": [
                {
                    "url": "https://github.com/sebastianbergmann",
                    "type": "github"
                }
            ],
            "time": "2024-03-02T07:26:58+00:00"
        },
        {
            "name": "sebastian/code-unit",
            "version": "3.0.0",
            "source": {
                "type": "git",
                "url": "https://github.com/sebastianbergmann/code-unit.git",
                "reference": "6634549cb8d702282a04a774e36a7477d2bd9015"
            },
            "dist": {
                "type": "zip",
                "url": "https://api.github.com/repos/sebastianbergmann/code-unit/zipball/6634549cb8d702282a04a774e36a7477d2bd9015",
                "reference": "6634549cb8d702282a04a774e36a7477d2bd9015",
                "shasum": ""
            },
            "require": {
                "php": ">=8.2"
            },
            "require-dev": {
                "phpunit/phpunit": "^11.0"
            },
            "type": "library",
            "extra": {
                "branch-alias": {
                    "dev-main": "3.0-dev"
                }
            },
            "autoload": {
                "classmap": [
                    "src/"
                ]
            },
            "notification-url": "https://packagist.org/downloads/",
            "license": [
                "BSD-3-Clause"
            ],
            "authors": [
                {
                    "name": "Sebastian Bergmann",
                    "email": "sebastian@phpunit.de",
                    "role": "lead"
                }
            ],
            "description": "Collection of value objects that represent the PHP code units",
            "homepage": "https://github.com/sebastianbergmann/code-unit",
            "support": {
                "issues": "https://github.com/sebastianbergmann/code-unit/issues",
                "security": "https://github.com/sebastianbergmann/code-unit/security/policy",
                "source": "https://github.com/sebastianbergmann/code-unit/tree/3.0.0"
            },
            "funding": [
                {
                    "url": "https://github.com/sebastianbergmann",
                    "type": "github"
                }
            ],
            "time": "2024-02-02T05:50:41+00:00"
        },
        {
            "name": "sebastian/code-unit-reverse-lookup",
            "version": "4.0.0",
            "source": {
                "type": "git",
                "url": "https://github.com/sebastianbergmann/code-unit-reverse-lookup.git",
                "reference": "df80c875d3e459b45c6039e4d9b71d4fbccae25d"
            },
            "dist": {
                "type": "zip",
                "url": "https://api.github.com/repos/sebastianbergmann/code-unit-reverse-lookup/zipball/df80c875d3e459b45c6039e4d9b71d4fbccae25d",
                "reference": "df80c875d3e459b45c6039e4d9b71d4fbccae25d",
                "shasum": ""
            },
            "require": {
                "php": ">=8.2"
            },
            "require-dev": {
                "phpunit/phpunit": "^11.0"
            },
            "type": "library",
            "extra": {
                "branch-alias": {
                    "dev-main": "4.0-dev"
                }
            },
            "autoload": {
                "classmap": [
                    "src/"
                ]
            },
            "notification-url": "https://packagist.org/downloads/",
            "license": [
                "BSD-3-Clause"
            ],
            "authors": [
                {
                    "name": "Sebastian Bergmann",
                    "email": "sebastian@phpunit.de"
                }
            ],
            "description": "Looks up which function or method a line of code belongs to",
            "homepage": "https://github.com/sebastianbergmann/code-unit-reverse-lookup/",
            "support": {
                "issues": "https://github.com/sebastianbergmann/code-unit-reverse-lookup/issues",
                "security": "https://github.com/sebastianbergmann/code-unit-reverse-lookup/security/policy",
                "source": "https://github.com/sebastianbergmann/code-unit-reverse-lookup/tree/4.0.0"
            },
            "funding": [
                {
                    "url": "https://github.com/sebastianbergmann",
                    "type": "github"
                }
            ],
            "time": "2024-02-02T05:52:17+00:00"
        },
        {
            "name": "sebastian/comparator",
            "version": "6.0.0",
            "source": {
                "type": "git",
                "url": "https://github.com/sebastianbergmann/comparator.git",
                "reference": "bd0f2fa5b9257c69903537b266ccb80fcf940db8"
            },
            "dist": {
                "type": "zip",
                "url": "https://api.github.com/repos/sebastianbergmann/comparator/zipball/bd0f2fa5b9257c69903537b266ccb80fcf940db8",
                "reference": "bd0f2fa5b9257c69903537b266ccb80fcf940db8",
                "shasum": ""
            },
            "require": {
                "ext-dom": "*",
                "ext-mbstring": "*",
                "php": ">=8.2",
                "sebastian/diff": "^6.0",
                "sebastian/exporter": "^6.0"
            },
            "require-dev": {
                "phpunit/phpunit": "^11.0"
            },
            "type": "library",
            "extra": {
                "branch-alias": {
                    "dev-main": "6.0-dev"
                }
            },
            "autoload": {
                "classmap": [
                    "src/"
                ]
            },
            "notification-url": "https://packagist.org/downloads/",
            "license": [
                "BSD-3-Clause"
            ],
            "authors": [
                {
                    "name": "Sebastian Bergmann",
                    "email": "sebastian@phpunit.de"
                },
                {
                    "name": "Jeff Welch",
                    "email": "whatthejeff@gmail.com"
                },
                {
                    "name": "Volker Dusch",
                    "email": "github@wallbash.com"
                },
                {
                    "name": "Bernhard Schussek",
                    "email": "bschussek@2bepublished.at"
                }
            ],
            "description": "Provides the functionality to compare PHP values for equality",
            "homepage": "https://github.com/sebastianbergmann/comparator",
            "keywords": [
                "comparator",
                "compare",
                "equality"
            ],
            "support": {
                "issues": "https://github.com/sebastianbergmann/comparator/issues",
                "security": "https://github.com/sebastianbergmann/comparator/security/policy",
                "source": "https://github.com/sebastianbergmann/comparator/tree/6.0.0"
            },
            "funding": [
                {
                    "url": "https://github.com/sebastianbergmann",
                    "type": "github"
                }
            ],
            "time": "2024-02-02T05:53:45+00:00"
        },
        {
            "name": "sebastian/complexity",
<<<<<<< HEAD
            "version": "2.0.3",
            "source": {
                "type": "git",
                "url": "https://github.com/sebastianbergmann/complexity.git",
                "reference": "25f207c40d62b8b7aa32f5ab026c53561964053a"
            },
            "dist": {
                "type": "zip",
                "url": "https://api.github.com/repos/sebastianbergmann/complexity/zipball/25f207c40d62b8b7aa32f5ab026c53561964053a",
                "reference": "25f207c40d62b8b7aa32f5ab026c53561964053a",
                "shasum": ""
            },
            "require": {
                "nikic/php-parser": "^4.18 || ^5.0",
                "php": ">=7.3"
=======
            "version": "4.0.0",
            "source": {
                "type": "git",
                "url": "https://github.com/sebastianbergmann/complexity.git",
                "reference": "88a434ad86150e11a606ac4866b09130712671f0"
            },
            "dist": {
                "type": "zip",
                "url": "https://api.github.com/repos/sebastianbergmann/complexity/zipball/88a434ad86150e11a606ac4866b09130712671f0",
                "reference": "88a434ad86150e11a606ac4866b09130712671f0",
                "shasum": ""
            },
            "require": {
                "nikic/php-parser": "^5.0",
                "php": ">=8.2"
>>>>>>> b59d67a5
            },
            "require-dev": {
                "phpunit/phpunit": "^11.0"
            },
            "type": "library",
            "extra": {
                "branch-alias": {
                    "dev-main": "4.0-dev"
                }
            },
            "autoload": {
                "classmap": [
                    "src/"
                ]
            },
            "notification-url": "https://packagist.org/downloads/",
            "license": [
                "BSD-3-Clause"
            ],
            "authors": [
                {
                    "name": "Sebastian Bergmann",
                    "email": "sebastian@phpunit.de",
                    "role": "lead"
                }
            ],
            "description": "Library for calculating the complexity of PHP code units",
            "homepage": "https://github.com/sebastianbergmann/complexity",
            "support": {
                "issues": "https://github.com/sebastianbergmann/complexity/issues",
<<<<<<< HEAD
                "source": "https://github.com/sebastianbergmann/complexity/tree/2.0.3"
=======
                "security": "https://github.com/sebastianbergmann/complexity/security/policy",
                "source": "https://github.com/sebastianbergmann/complexity/tree/4.0.0"
>>>>>>> b59d67a5
            },
            "funding": [
                {
                    "url": "https://github.com/sebastianbergmann",
                    "type": "github"
                }
            ],
<<<<<<< HEAD
            "time": "2023-12-22T06:19:30+00:00"
=======
            "time": "2024-02-02T05:55:19+00:00"
>>>>>>> b59d67a5
        },
        {
            "name": "sebastian/diff",
            "version": "6.0.1",
            "source": {
                "type": "git",
                "url": "https://github.com/sebastianbergmann/diff.git",
                "reference": "ab83243ecc233de5655b76f577711de9f842e712"
            },
            "dist": {
                "type": "zip",
                "url": "https://api.github.com/repos/sebastianbergmann/diff/zipball/ab83243ecc233de5655b76f577711de9f842e712",
                "reference": "ab83243ecc233de5655b76f577711de9f842e712",
                "shasum": ""
            },
            "require": {
                "php": ">=8.2"
            },
            "require-dev": {
                "phpunit/phpunit": "^11.0",
                "symfony/process": "^4.2 || ^5"
            },
            "type": "library",
            "extra": {
                "branch-alias": {
                    "dev-main": "6.0-dev"
                }
            },
            "autoload": {
                "classmap": [
                    "src/"
                ]
            },
            "notification-url": "https://packagist.org/downloads/",
            "license": [
                "BSD-3-Clause"
            ],
            "authors": [
                {
                    "name": "Sebastian Bergmann",
                    "email": "sebastian@phpunit.de"
                },
                {
                    "name": "Kore Nordmann",
                    "email": "mail@kore-nordmann.de"
                }
            ],
            "description": "Diff implementation",
            "homepage": "https://github.com/sebastianbergmann/diff",
            "keywords": [
                "diff",
                "udiff",
                "unidiff",
                "unified diff"
            ],
            "support": {
                "issues": "https://github.com/sebastianbergmann/diff/issues",
                "security": "https://github.com/sebastianbergmann/diff/security/policy",
                "source": "https://github.com/sebastianbergmann/diff/tree/6.0.1"
            },
            "funding": [
                {
                    "url": "https://github.com/sebastianbergmann",
                    "type": "github"
                }
            ],
            "time": "2024-03-02T07:30:33+00:00"
        },
        {
            "name": "sebastian/environment",
            "version": "7.1.0",
            "source": {
                "type": "git",
                "url": "https://github.com/sebastianbergmann/environment.git",
                "reference": "4eb3a442574d0e9d141aab209cd4aaf25701b09a"
            },
            "dist": {
                "type": "zip",
                "url": "https://api.github.com/repos/sebastianbergmann/environment/zipball/4eb3a442574d0e9d141aab209cd4aaf25701b09a",
                "reference": "4eb3a442574d0e9d141aab209cd4aaf25701b09a",
                "shasum": ""
            },
            "require": {
                "php": ">=8.2"
            },
            "require-dev": {
                "phpunit/phpunit": "^11.0"
            },
            "suggest": {
                "ext-posix": "*"
            },
            "type": "library",
            "extra": {
                "branch-alias": {
                    "dev-main": "7.1-dev"
                }
            },
            "autoload": {
                "classmap": [
                    "src/"
                ]
            },
            "notification-url": "https://packagist.org/downloads/",
            "license": [
                "BSD-3-Clause"
            ],
            "authors": [
                {
                    "name": "Sebastian Bergmann",
                    "email": "sebastian@phpunit.de"
                }
            ],
            "description": "Provides functionality to handle HHVM/PHP environments",
            "homepage": "https://github.com/sebastianbergmann/environment",
            "keywords": [
                "Xdebug",
                "environment",
                "hhvm"
            ],
            "support": {
                "issues": "https://github.com/sebastianbergmann/environment/issues",
                "security": "https://github.com/sebastianbergmann/environment/security/policy",
                "source": "https://github.com/sebastianbergmann/environment/tree/7.1.0"
            },
            "funding": [
                {
                    "url": "https://github.com/sebastianbergmann",
                    "type": "github"
                }
            ],
            "time": "2024-03-23T08:56:34+00:00"
        },
        {
            "name": "sebastian/exporter",
            "version": "6.0.1",
            "source": {
                "type": "git",
                "url": "https://github.com/sebastianbergmann/exporter.git",
                "reference": "f291e5a317c321c0381fa9ecc796fa2d21b186da"
            },
            "dist": {
                "type": "zip",
                "url": "https://api.github.com/repos/sebastianbergmann/exporter/zipball/f291e5a317c321c0381fa9ecc796fa2d21b186da",
                "reference": "f291e5a317c321c0381fa9ecc796fa2d21b186da",
                "shasum": ""
            },
            "require": {
                "ext-mbstring": "*",
                "php": ">=8.2",
                "sebastian/recursion-context": "^6.0"
            },
            "require-dev": {
                "phpunit/phpunit": "^11.0"
            },
            "type": "library",
            "extra": {
                "branch-alias": {
                    "dev-main": "6.0-dev"
                }
            },
            "autoload": {
                "classmap": [
                    "src/"
                ]
            },
            "notification-url": "https://packagist.org/downloads/",
            "license": [
                "BSD-3-Clause"
            ],
            "authors": [
                {
                    "name": "Sebastian Bergmann",
                    "email": "sebastian@phpunit.de"
                },
                {
                    "name": "Jeff Welch",
                    "email": "whatthejeff@gmail.com"
                },
                {
                    "name": "Volker Dusch",
                    "email": "github@wallbash.com"
                },
                {
                    "name": "Adam Harvey",
                    "email": "aharvey@php.net"
                },
                {
                    "name": "Bernhard Schussek",
                    "email": "bschussek@gmail.com"
                }
            ],
            "description": "Provides the functionality to export PHP variables for visualization",
            "homepage": "https://www.github.com/sebastianbergmann/exporter",
            "keywords": [
                "export",
                "exporter"
            ],
            "support": {
                "issues": "https://github.com/sebastianbergmann/exporter/issues",
                "security": "https://github.com/sebastianbergmann/exporter/security/policy",
                "source": "https://github.com/sebastianbergmann/exporter/tree/6.0.1"
            },
            "funding": [
                {
                    "url": "https://github.com/sebastianbergmann",
                    "type": "github"
                }
            ],
            "time": "2024-03-02T07:28:20+00:00"
        },
        {
            "name": "sebastian/global-state",
            "version": "7.0.1",
            "source": {
                "type": "git",
                "url": "https://github.com/sebastianbergmann/global-state.git",
                "reference": "c3a307e832f2e69c7ef869e31fc644fde0e7cb3e"
            },
            "dist": {
                "type": "zip",
                "url": "https://api.github.com/repos/sebastianbergmann/global-state/zipball/c3a307e832f2e69c7ef869e31fc644fde0e7cb3e",
                "reference": "c3a307e832f2e69c7ef869e31fc644fde0e7cb3e",
                "shasum": ""
            },
            "require": {
                "php": ">=8.2",
                "sebastian/object-reflector": "^4.0",
                "sebastian/recursion-context": "^6.0"
            },
            "require-dev": {
                "ext-dom": "*",
                "phpunit/phpunit": "^11.0"
            },
            "type": "library",
            "extra": {
                "branch-alias": {
                    "dev-main": "7.0-dev"
                }
            },
            "autoload": {
                "classmap": [
                    "src/"
                ]
            },
            "notification-url": "https://packagist.org/downloads/",
            "license": [
                "BSD-3-Clause"
            ],
            "authors": [
                {
                    "name": "Sebastian Bergmann",
                    "email": "sebastian@phpunit.de"
                }
            ],
            "description": "Snapshotting of global state",
            "homepage": "https://www.github.com/sebastianbergmann/global-state",
            "keywords": [
                "global state"
            ],
            "support": {
                "issues": "https://github.com/sebastianbergmann/global-state/issues",
                "security": "https://github.com/sebastianbergmann/global-state/security/policy",
                "source": "https://github.com/sebastianbergmann/global-state/tree/7.0.1"
            },
            "funding": [
                {
                    "url": "https://github.com/sebastianbergmann",
                    "type": "github"
                }
            ],
            "time": "2024-03-02T07:32:10+00:00"
        },
        {
            "name": "sebastian/lines-of-code",
<<<<<<< HEAD
            "version": "1.0.4",
            "source": {
                "type": "git",
                "url": "https://github.com/sebastianbergmann/lines-of-code.git",
                "reference": "e1e4a170560925c26d424b6a03aed157e7dcc5c5"
            },
            "dist": {
                "type": "zip",
                "url": "https://api.github.com/repos/sebastianbergmann/lines-of-code/zipball/e1e4a170560925c26d424b6a03aed157e7dcc5c5",
                "reference": "e1e4a170560925c26d424b6a03aed157e7dcc5c5",
                "shasum": ""
            },
            "require": {
                "nikic/php-parser": "^4.18 || ^5.0",
                "php": ">=7.3"
=======
            "version": "3.0.0",
            "source": {
                "type": "git",
                "url": "https://github.com/sebastianbergmann/lines-of-code.git",
                "reference": "376c5b3f6b43c78fdc049740bca76a7c846706c0"
            },
            "dist": {
                "type": "zip",
                "url": "https://api.github.com/repos/sebastianbergmann/lines-of-code/zipball/376c5b3f6b43c78fdc049740bca76a7c846706c0",
                "reference": "376c5b3f6b43c78fdc049740bca76a7c846706c0",
                "shasum": ""
            },
            "require": {
                "nikic/php-parser": "^5.0",
                "php": ">=8.2"
>>>>>>> b59d67a5
            },
            "require-dev": {
                "phpunit/phpunit": "^11.0"
            },
            "type": "library",
            "extra": {
                "branch-alias": {
                    "dev-main": "3.0-dev"
                }
            },
            "autoload": {
                "classmap": [
                    "src/"
                ]
            },
            "notification-url": "https://packagist.org/downloads/",
            "license": [
                "BSD-3-Clause"
            ],
            "authors": [
                {
                    "name": "Sebastian Bergmann",
                    "email": "sebastian@phpunit.de",
                    "role": "lead"
                }
            ],
            "description": "Library for counting the lines of code in PHP source code",
            "homepage": "https://github.com/sebastianbergmann/lines-of-code",
            "support": {
                "issues": "https://github.com/sebastianbergmann/lines-of-code/issues",
<<<<<<< HEAD
                "source": "https://github.com/sebastianbergmann/lines-of-code/tree/1.0.4"
=======
                "security": "https://github.com/sebastianbergmann/lines-of-code/security/policy",
                "source": "https://github.com/sebastianbergmann/lines-of-code/tree/3.0.0"
>>>>>>> b59d67a5
            },
            "funding": [
                {
                    "url": "https://github.com/sebastianbergmann",
                    "type": "github"
                }
            ],
<<<<<<< HEAD
            "time": "2023-12-22T06:20:34+00:00"
=======
            "time": "2024-02-02T06:00:36+00:00"
>>>>>>> b59d67a5
        },
        {
            "name": "sebastian/object-enumerator",
            "version": "6.0.0",
            "source": {
                "type": "git",
                "url": "https://github.com/sebastianbergmann/object-enumerator.git",
                "reference": "f75f6c460da0bbd9668f43a3dde0ec0ba7faa678"
            },
            "dist": {
                "type": "zip",
                "url": "https://api.github.com/repos/sebastianbergmann/object-enumerator/zipball/f75f6c460da0bbd9668f43a3dde0ec0ba7faa678",
                "reference": "f75f6c460da0bbd9668f43a3dde0ec0ba7faa678",
                "shasum": ""
            },
            "require": {
                "php": ">=8.2",
                "sebastian/object-reflector": "^4.0",
                "sebastian/recursion-context": "^6.0"
            },
            "require-dev": {
                "phpunit/phpunit": "^11.0"
            },
            "type": "library",
            "extra": {
                "branch-alias": {
                    "dev-main": "6.0-dev"
                }
            },
            "autoload": {
                "classmap": [
                    "src/"
                ]
            },
            "notification-url": "https://packagist.org/downloads/",
            "license": [
                "BSD-3-Clause"
            ],
            "authors": [
                {
                    "name": "Sebastian Bergmann",
                    "email": "sebastian@phpunit.de"
                }
            ],
            "description": "Traverses array structures and object graphs to enumerate all referenced objects",
            "homepage": "https://github.com/sebastianbergmann/object-enumerator/",
            "support": {
                "issues": "https://github.com/sebastianbergmann/object-enumerator/issues",
                "security": "https://github.com/sebastianbergmann/object-enumerator/security/policy",
                "source": "https://github.com/sebastianbergmann/object-enumerator/tree/6.0.0"
            },
            "funding": [
                {
                    "url": "https://github.com/sebastianbergmann",
                    "type": "github"
                }
            ],
            "time": "2024-02-02T06:01:29+00:00"
        },
        {
            "name": "sebastian/object-reflector",
            "version": "4.0.0",
            "source": {
                "type": "git",
                "url": "https://github.com/sebastianbergmann/object-reflector.git",
                "reference": "bb2a6255d30853425fd38f032eb64ced9f7f132d"
            },
            "dist": {
                "type": "zip",
                "url": "https://api.github.com/repos/sebastianbergmann/object-reflector/zipball/bb2a6255d30853425fd38f032eb64ced9f7f132d",
                "reference": "bb2a6255d30853425fd38f032eb64ced9f7f132d",
                "shasum": ""
            },
            "require": {
                "php": ">=8.2"
            },
            "require-dev": {
                "phpunit/phpunit": "^11.0"
            },
            "type": "library",
            "extra": {
                "branch-alias": {
                    "dev-main": "4.0-dev"
                }
            },
            "autoload": {
                "classmap": [
                    "src/"
                ]
            },
            "notification-url": "https://packagist.org/downloads/",
            "license": [
                "BSD-3-Clause"
            ],
            "authors": [
                {
                    "name": "Sebastian Bergmann",
                    "email": "sebastian@phpunit.de"
                }
            ],
            "description": "Allows reflection of object attributes, including inherited and non-public ones",
            "homepage": "https://github.com/sebastianbergmann/object-reflector/",
            "support": {
                "issues": "https://github.com/sebastianbergmann/object-reflector/issues",
                "security": "https://github.com/sebastianbergmann/object-reflector/security/policy",
                "source": "https://github.com/sebastianbergmann/object-reflector/tree/4.0.0"
            },
            "funding": [
                {
                    "url": "https://github.com/sebastianbergmann",
                    "type": "github"
                }
            ],
            "time": "2024-02-02T06:02:18+00:00"
        },
        {
            "name": "sebastian/recursion-context",
            "version": "6.0.0",
            "source": {
                "type": "git",
                "url": "https://github.com/sebastianbergmann/recursion-context.git",
                "reference": "b75224967b5a466925c6d54e68edd0edf8dd4ed4"
            },
            "dist": {
                "type": "zip",
                "url": "https://api.github.com/repos/sebastianbergmann/recursion-context/zipball/b75224967b5a466925c6d54e68edd0edf8dd4ed4",
                "reference": "b75224967b5a466925c6d54e68edd0edf8dd4ed4",
                "shasum": ""
            },
            "require": {
                "php": ">=8.2"
            },
            "require-dev": {
                "phpunit/phpunit": "^11.0"
            },
            "type": "library",
            "extra": {
                "branch-alias": {
                    "dev-main": "6.0-dev"
                }
            },
            "autoload": {
                "classmap": [
                    "src/"
                ]
            },
            "notification-url": "https://packagist.org/downloads/",
            "license": [
                "BSD-3-Clause"
            ],
            "authors": [
                {
                    "name": "Sebastian Bergmann",
                    "email": "sebastian@phpunit.de"
                },
                {
                    "name": "Jeff Welch",
                    "email": "whatthejeff@gmail.com"
                },
                {
                    "name": "Adam Harvey",
                    "email": "aharvey@php.net"
                }
            ],
            "description": "Provides functionality to recursively process PHP variables",
            "homepage": "https://github.com/sebastianbergmann/recursion-context",
            "support": {
                "issues": "https://github.com/sebastianbergmann/recursion-context/issues",
                "security": "https://github.com/sebastianbergmann/recursion-context/security/policy",
                "source": "https://github.com/sebastianbergmann/recursion-context/tree/6.0.0"
            },
            "funding": [
                {
                    "url": "https://github.com/sebastianbergmann",
                    "type": "github"
                }
            ],
            "time": "2024-02-02T06:08:48+00:00"
        },
        {
            "name": "sebastian/type",
            "version": "5.0.0",
            "source": {
                "type": "git",
                "url": "https://github.com/sebastianbergmann/type.git",
                "reference": "b8502785eb3523ca0dd4afe9ca62235590020f3f"
            },
            "dist": {
                "type": "zip",
                "url": "https://api.github.com/repos/sebastianbergmann/type/zipball/b8502785eb3523ca0dd4afe9ca62235590020f3f",
                "reference": "b8502785eb3523ca0dd4afe9ca62235590020f3f",
                "shasum": ""
            },
            "require": {
                "php": ">=8.2"
            },
            "require-dev": {
                "phpunit/phpunit": "^11.0"
            },
            "type": "library",
            "extra": {
                "branch-alias": {
                    "dev-main": "5.0-dev"
                }
            },
            "autoload": {
                "classmap": [
                    "src/"
                ]
            },
            "notification-url": "https://packagist.org/downloads/",
            "license": [
                "BSD-3-Clause"
            ],
            "authors": [
                {
                    "name": "Sebastian Bergmann",
                    "email": "sebastian@phpunit.de",
                    "role": "lead"
                }
            ],
            "description": "Collection of value objects that represent the types of the PHP type system",
            "homepage": "https://github.com/sebastianbergmann/type",
            "support": {
                "issues": "https://github.com/sebastianbergmann/type/issues",
                "security": "https://github.com/sebastianbergmann/type/security/policy",
                "source": "https://github.com/sebastianbergmann/type/tree/5.0.0"
            },
            "funding": [
                {
                    "url": "https://github.com/sebastianbergmann",
                    "type": "github"
                }
            ],
            "time": "2024-02-02T06:09:34+00:00"
        },
        {
            "name": "sebastian/version",
            "version": "5.0.0",
            "source": {
                "type": "git",
                "url": "https://github.com/sebastianbergmann/version.git",
                "reference": "13999475d2cb1ab33cb73403ba356a814fdbb001"
            },
            "dist": {
                "type": "zip",
                "url": "https://api.github.com/repos/sebastianbergmann/version/zipball/13999475d2cb1ab33cb73403ba356a814fdbb001",
                "reference": "13999475d2cb1ab33cb73403ba356a814fdbb001",
                "shasum": ""
            },
            "require": {
                "php": ">=8.2"
            },
            "type": "library",
            "extra": {
                "branch-alias": {
                    "dev-main": "5.0-dev"
                }
            },
            "autoload": {
                "classmap": [
                    "src/"
                ]
            },
            "notification-url": "https://packagist.org/downloads/",
            "license": [
                "BSD-3-Clause"
            ],
            "authors": [
                {
                    "name": "Sebastian Bergmann",
                    "email": "sebastian@phpunit.de",
                    "role": "lead"
                }
            ],
            "description": "Library that helps with managing the version number of Git-hosted PHP projects",
            "homepage": "https://github.com/sebastianbergmann/version",
            "support": {
                "issues": "https://github.com/sebastianbergmann/version/issues",
                "security": "https://github.com/sebastianbergmann/version/security/policy",
                "source": "https://github.com/sebastianbergmann/version/tree/5.0.0"
            },
            "funding": [
                {
                    "url": "https://github.com/sebastianbergmann",
                    "type": "github"
                }
            ],
            "time": "2024-02-02T06:10:47+00:00"
        },
        {
            "name": "theseer/tokenizer",
            "version": "1.2.3",
            "source": {
                "type": "git",
                "url": "https://github.com/theseer/tokenizer.git",
                "reference": "737eda637ed5e28c3413cb1ebe8bb52cbf1ca7a2"
            },
            "dist": {
                "type": "zip",
                "url": "https://api.github.com/repos/theseer/tokenizer/zipball/737eda637ed5e28c3413cb1ebe8bb52cbf1ca7a2",
                "reference": "737eda637ed5e28c3413cb1ebe8bb52cbf1ca7a2",
                "shasum": ""
            },
            "require": {
                "ext-dom": "*",
                "ext-tokenizer": "*",
                "ext-xmlwriter": "*",
                "php": "^7.2 || ^8.0"
            },
            "type": "library",
            "autoload": {
                "classmap": [
                    "src/"
                ]
            },
            "notification-url": "https://packagist.org/downloads/",
            "license": [
                "BSD-3-Clause"
            ],
            "authors": [
                {
                    "name": "Arne Blankerts",
                    "email": "arne@blankerts.de",
                    "role": "Developer"
                }
            ],
            "description": "A small library for converting tokenized PHP source code into XML and potentially other formats",
            "support": {
                "issues": "https://github.com/theseer/tokenizer/issues",
                "source": "https://github.com/theseer/tokenizer/tree/1.2.3"
            },
            "funding": [
                {
                    "url": "https://github.com/theseer",
                    "type": "github"
                }
            ],
            "time": "2024-03-03T12:36:25+00:00"
        }
    ],
    "aliases": [],
    "minimum-stability": "stable",
    "stability-flags": [],
    "prefer-stable": false,
    "prefer-lowest": false,
    "platform": {
        "php": "^8.2",
        "ext-intl": "*"
    },
    "platform-dev": [],
    "plugin-api-version": "2.6.0"
}<|MERGE_RESOLUTION|>--- conflicted
+++ resolved
@@ -4,11 +4,7 @@
         "Read more about it at https://getcomposer.org/doc/01-basic-usage.md#installing-dependencies",
         "This file is @generated automatically"
     ],
-<<<<<<< HEAD
-    "content-hash": "7fc5baeb3670c2078b7c92d956c23db3",
-=======
-    "content-hash": "039785b866111f4c7a466f934645e12d",
->>>>>>> b59d67a5
+    "content-hash": "654199887393b4b015ee55d96c95000b",
     "packages": [
         {
             "name": "graham-campbell/result-type",
@@ -473,79 +469,6 @@
     ],
     "packages-dev": [
         {
-<<<<<<< HEAD
-            "name": "doctrine/instantiator",
-            "version": "2.0.0",
-            "source": {
-                "type": "git",
-                "url": "https://github.com/doctrine/instantiator.git",
-                "reference": "c6222283fa3f4ac679f8b9ced9a4e23f163e80d0"
-            },
-            "dist": {
-                "type": "zip",
-                "url": "https://api.github.com/repos/doctrine/instantiator/zipball/c6222283fa3f4ac679f8b9ced9a4e23f163e80d0",
-                "reference": "c6222283fa3f4ac679f8b9ced9a4e23f163e80d0",
-                "shasum": ""
-            },
-            "require": {
-                "php": "^8.1"
-            },
-            "require-dev": {
-                "doctrine/coding-standard": "^11",
-                "ext-pdo": "*",
-                "ext-phar": "*",
-                "phpbench/phpbench": "^1.2",
-                "phpstan/phpstan": "^1.9.4",
-                "phpstan/phpstan-phpunit": "^1.3",
-                "phpunit/phpunit": "^9.5.27",
-                "vimeo/psalm": "^5.4"
-            },
-            "type": "library",
-            "autoload": {
-                "psr-4": {
-                    "Doctrine\\Instantiator\\": "src/Doctrine/Instantiator/"
-                }
-            },
-            "notification-url": "https://packagist.org/downloads/",
-            "license": [
-                "MIT"
-            ],
-            "authors": [
-                {
-                    "name": "Marco Pivetta",
-                    "email": "ocramius@gmail.com",
-                    "homepage": "https://ocramius.github.io/"
-                }
-            ],
-            "description": "A small, lightweight utility to instantiate objects in PHP without invoking their constructors",
-            "homepage": "https://www.doctrine-project.org/projects/instantiator.html",
-            "keywords": [
-                "constructor",
-                "instantiate"
-            ],
-            "support": {
-                "issues": "https://github.com/doctrine/instantiator/issues",
-                "source": "https://github.com/doctrine/instantiator/tree/2.0.0"
-            },
-            "funding": [
-                {
-                    "url": "https://www.doctrine-project.org/sponsorship.html",
-                    "type": "custom"
-                },
-                {
-                    "url": "https://www.patreon.com/phpdoctrine",
-                    "type": "patreon"
-                },
-                {
-                    "url": "https://tidelift.com/funding/github/packagist/doctrine%2Finstantiator",
-                    "type": "tidelift"
-                }
-            ],
-            "time": "2022-12-30T00:23:10+00:00"
-        },
-        {
-=======
->>>>>>> b59d67a5
             "name": "myclabs/deep-copy",
             "version": "1.11.1",
             "source": {
@@ -606,18 +529,6 @@
         },
         {
             "name": "nikic/php-parser",
-<<<<<<< HEAD
-            "version": "v5.0.0",
-            "source": {
-                "type": "git",
-                "url": "https://github.com/nikic/PHP-Parser.git",
-                "reference": "4a21235f7e56e713259a6f76bf4b5ea08502b9dc"
-            },
-            "dist": {
-                "type": "zip",
-                "url": "https://api.github.com/repos/nikic/PHP-Parser/zipball/4a21235f7e56e713259a6f76bf4b5ea08502b9dc",
-                "reference": "4a21235f7e56e713259a6f76bf4b5ea08502b9dc",
-=======
             "version": "v5.0.2",
             "source": {
                 "type": "git",
@@ -628,7 +539,6 @@
                 "type": "zip",
                 "url": "https://api.github.com/repos/nikic/PHP-Parser/zipball/139676794dc1e9231bf7bcd123cfc0c99182cb13",
                 "reference": "139676794dc1e9231bf7bcd123cfc0c99182cb13",
->>>>>>> b59d67a5
                 "shasum": ""
             },
             "require": {
@@ -671,15 +581,9 @@
             ],
             "support": {
                 "issues": "https://github.com/nikic/PHP-Parser/issues",
-<<<<<<< HEAD
-                "source": "https://github.com/nikic/PHP-Parser/tree/v5.0.0"
-            },
-            "time": "2024-01-07T17:17:35+00:00"
-=======
                 "source": "https://github.com/nikic/PHP-Parser/tree/v5.0.2"
             },
             "time": "2024-03-05T20:51:40+00:00"
->>>>>>> b59d67a5
         },
         {
             "name": "phar-io/manifest",
@@ -801,18 +705,6 @@
         },
         {
             "name": "phpunit/php-code-coverage",
-<<<<<<< HEAD
-            "version": "9.2.30",
-            "source": {
-                "type": "git",
-                "url": "https://github.com/sebastianbergmann/php-code-coverage.git",
-                "reference": "ca2bd87d2f9215904682a9cb9bb37dda98e76089"
-            },
-            "dist": {
-                "type": "zip",
-                "url": "https://api.github.com/repos/sebastianbergmann/php-code-coverage/zipball/ca2bd87d2f9215904682a9cb9bb37dda98e76089",
-                "reference": "ca2bd87d2f9215904682a9cb9bb37dda98e76089",
-=======
             "version": "11.0.3",
             "source": {
                 "type": "git",
@@ -823,24 +715,12 @@
                 "type": "zip",
                 "url": "https://api.github.com/repos/sebastianbergmann/php-code-coverage/zipball/7e35a2cbcabac0e6865fd373742ea432a3c34f92",
                 "reference": "7e35a2cbcabac0e6865fd373742ea432a3c34f92",
->>>>>>> b59d67a5
                 "shasum": ""
             },
             "require": {
                 "ext-dom": "*",
                 "ext-libxml": "*",
                 "ext-xmlwriter": "*",
-<<<<<<< HEAD
-                "nikic/php-parser": "^4.18 || ^5.0",
-                "php": ">=7.3",
-                "phpunit/php-file-iterator": "^3.0.3",
-                "phpunit/php-text-template": "^2.0.2",
-                "sebastian/code-unit-reverse-lookup": "^2.0.2",
-                "sebastian/complexity": "^2.0",
-                "sebastian/environment": "^5.1.2",
-                "sebastian/lines-of-code": "^1.0.3",
-                "sebastian/version": "^3.0.1",
-=======
                 "nikic/php-parser": "^5.0",
                 "php": ">=8.2",
                 "phpunit/php-file-iterator": "^5.0",
@@ -850,7 +730,6 @@
                 "sebastian/environment": "^7.0",
                 "sebastian/lines-of-code": "^3.0",
                 "sebastian/version": "^5.0",
->>>>>>> b59d67a5
                 "theseer/tokenizer": "^1.2.0"
             },
             "require-dev": {
@@ -892,11 +771,7 @@
             "support": {
                 "issues": "https://github.com/sebastianbergmann/php-code-coverage/issues",
                 "security": "https://github.com/sebastianbergmann/php-code-coverage/security/policy",
-<<<<<<< HEAD
-                "source": "https://github.com/sebastianbergmann/php-code-coverage/tree/9.2.30"
-=======
                 "source": "https://github.com/sebastianbergmann/php-code-coverage/tree/11.0.3"
->>>>>>> b59d67a5
             },
             "funding": [
                 {
@@ -904,11 +779,7 @@
                     "type": "github"
                 }
             ],
-<<<<<<< HEAD
-            "time": "2023-12-22T06:47:57+00:00"
-=======
             "time": "2024-03-12T15:35:40+00:00"
->>>>>>> b59d67a5
         },
         {
             "name": "phpunit/php-file-iterator",
@@ -1157,18 +1028,6 @@
         },
         {
             "name": "phpunit/phpunit",
-<<<<<<< HEAD
-            "version": "9.6.16",
-            "source": {
-                "type": "git",
-                "url": "https://github.com/sebastianbergmann/phpunit.git",
-                "reference": "3767b2c56ce02d01e3491046f33466a1ae60a37f"
-            },
-            "dist": {
-                "type": "zip",
-                "url": "https://api.github.com/repos/sebastianbergmann/phpunit/zipball/3767b2c56ce02d01e3491046f33466a1ae60a37f",
-                "reference": "3767b2c56ce02d01e3491046f33466a1ae60a37f",
-=======
             "version": "11.1.3",
             "source": {
                 "type": "git",
@@ -1179,7 +1038,6 @@
                 "type": "zip",
                 "url": "https://api.github.com/repos/sebastianbergmann/phpunit/zipball/d475be032238173ca3b0a516f5cc291d174708ae",
                 "reference": "d475be032238173ca3b0a516f5cc291d174708ae",
->>>>>>> b59d67a5
                 "shasum": ""
             },
             "require": {
@@ -1250,11 +1108,7 @@
             "support": {
                 "issues": "https://github.com/sebastianbergmann/phpunit/issues",
                 "security": "https://github.com/sebastianbergmann/phpunit/security/policy",
-<<<<<<< HEAD
-                "source": "https://github.com/sebastianbergmann/phpunit/tree/9.6.16"
-=======
                 "source": "https://github.com/sebastianbergmann/phpunit/tree/11.1.3"
->>>>>>> b59d67a5
             },
             "funding": [
                 {
@@ -1270,11 +1124,7 @@
                     "type": "tidelift"
                 }
             ],
-<<<<<<< HEAD
-            "time": "2024-01-19T07:03:14+00:00"
-=======
             "time": "2024-04-24T06:34:25+00:00"
->>>>>>> b59d67a5
         },
         {
             "name": "sebastian/cli-parser",
@@ -1525,23 +1375,6 @@
         },
         {
             "name": "sebastian/complexity",
-<<<<<<< HEAD
-            "version": "2.0.3",
-            "source": {
-                "type": "git",
-                "url": "https://github.com/sebastianbergmann/complexity.git",
-                "reference": "25f207c40d62b8b7aa32f5ab026c53561964053a"
-            },
-            "dist": {
-                "type": "zip",
-                "url": "https://api.github.com/repos/sebastianbergmann/complexity/zipball/25f207c40d62b8b7aa32f5ab026c53561964053a",
-                "reference": "25f207c40d62b8b7aa32f5ab026c53561964053a",
-                "shasum": ""
-            },
-            "require": {
-                "nikic/php-parser": "^4.18 || ^5.0",
-                "php": ">=7.3"
-=======
             "version": "4.0.0",
             "source": {
                 "type": "git",
@@ -1557,7 +1390,6 @@
             "require": {
                 "nikic/php-parser": "^5.0",
                 "php": ">=8.2"
->>>>>>> b59d67a5
             },
             "require-dev": {
                 "phpunit/phpunit": "^11.0"
@@ -1588,12 +1420,8 @@
             "homepage": "https://github.com/sebastianbergmann/complexity",
             "support": {
                 "issues": "https://github.com/sebastianbergmann/complexity/issues",
-<<<<<<< HEAD
-                "source": "https://github.com/sebastianbergmann/complexity/tree/2.0.3"
-=======
                 "security": "https://github.com/sebastianbergmann/complexity/security/policy",
                 "source": "https://github.com/sebastianbergmann/complexity/tree/4.0.0"
->>>>>>> b59d67a5
             },
             "funding": [
                 {
@@ -1601,11 +1429,7 @@
                     "type": "github"
                 }
             ],
-<<<<<<< HEAD
-            "time": "2023-12-22T06:19:30+00:00"
-=======
             "time": "2024-02-02T05:55:19+00:00"
->>>>>>> b59d67a5
         },
         {
             "name": "sebastian/diff",
@@ -1880,23 +1704,6 @@
         },
         {
             "name": "sebastian/lines-of-code",
-<<<<<<< HEAD
-            "version": "1.0.4",
-            "source": {
-                "type": "git",
-                "url": "https://github.com/sebastianbergmann/lines-of-code.git",
-                "reference": "e1e4a170560925c26d424b6a03aed157e7dcc5c5"
-            },
-            "dist": {
-                "type": "zip",
-                "url": "https://api.github.com/repos/sebastianbergmann/lines-of-code/zipball/e1e4a170560925c26d424b6a03aed157e7dcc5c5",
-                "reference": "e1e4a170560925c26d424b6a03aed157e7dcc5c5",
-                "shasum": ""
-            },
-            "require": {
-                "nikic/php-parser": "^4.18 || ^5.0",
-                "php": ">=7.3"
-=======
             "version": "3.0.0",
             "source": {
                 "type": "git",
@@ -1912,7 +1719,6 @@
             "require": {
                 "nikic/php-parser": "^5.0",
                 "php": ">=8.2"
->>>>>>> b59d67a5
             },
             "require-dev": {
                 "phpunit/phpunit": "^11.0"
@@ -1943,12 +1749,8 @@
             "homepage": "https://github.com/sebastianbergmann/lines-of-code",
             "support": {
                 "issues": "https://github.com/sebastianbergmann/lines-of-code/issues",
-<<<<<<< HEAD
-                "source": "https://github.com/sebastianbergmann/lines-of-code/tree/1.0.4"
-=======
                 "security": "https://github.com/sebastianbergmann/lines-of-code/security/policy",
                 "source": "https://github.com/sebastianbergmann/lines-of-code/tree/3.0.0"
->>>>>>> b59d67a5
             },
             "funding": [
                 {
@@ -1956,11 +1758,7 @@
                     "type": "github"
                 }
             ],
-<<<<<<< HEAD
-            "time": "2023-12-22T06:20:34+00:00"
-=======
             "time": "2024-02-02T06:00:36+00:00"
->>>>>>> b59d67a5
         },
         {
             "name": "sebastian/object-enumerator",
